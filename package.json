{
  "name": "zeninjector",
<<<<<<< HEAD
  "version": "0.1.1",
=======
  "version": "0.0.2",
>>>>>>> 9f6fe56a
  "description": "Simple dependency injection library using es6 generators",
  "main": "lib/container.js",
  "scripts": {
    "test": "./node_modules/mocha/bin/mocha --ui tdd --reporter spec"
  },
  "author": "Grégoire Charvet <greg@geekingfrog.com>",
  "repository": {
    "type": "git",
    "url": "git://github.com/geekingfrog/zeninjector"
  },
  "license": "MIT",
  "keywords": [
    "dependency injection"
  ],
  "dependencies": {
    "bluebird": "~1.2"
  },
  "devDependencies": {
    "chai": "~1.9.0",
    "mocha": "~1.17.1"
  }
}<|MERGE_RESOLUTION|>--- conflicted
+++ resolved
@@ -1,10 +1,6 @@
 {
   "name": "zeninjector",
-<<<<<<< HEAD
   "version": "0.1.1",
-=======
-  "version": "0.0.2",
->>>>>>> 9f6fe56a
   "description": "Simple dependency injection library using es6 generators",
   "main": "lib/container.js",
   "scripts": {
